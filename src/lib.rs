--- conflicted
+++ resolved
@@ -96,12 +96,7 @@
 }
 
 fn create_file_path<'a>(path: &String, hashed_value: &'a str, extension: &'a str) -> String {
-    let file_path = match path.as_str() {
-        "." => format!("{}{}{}", "/", &hashed_value, extension),
-        _ => format!("{}{}{}{}", path, "/", &hashed_value, extension),
-    };
-
-    file_path
+    format!("{}{}{}{}", path, "/", &hashed_value, extension)
 }
 
 fn combine_string<'a>(first: &'a str, second: &'a str) -> String {
@@ -110,21 +105,22 @@
 
 impl Operations for KVStore {
     fn new(path: &str) -> std::io::Result<Self> {
-        //let check_dir = Path::new(path).read_dir()?;    //checks dir existence.
-        fs::create_dir_all(&path)?;                 //creates dir at path. if error, returns std error.
-        //TODO: should we exclude target from possible directories creation?
+        fs::create_dir_all(&path)?;
+        
+        let mut sanitized_path = String::from(path);
+        let length = sanitized_path.len();
+        let last_char = &sanitized_path[length-1..];  // https://stackoverflow.com/questions/48642342/how-to-get-the-last-character-of-a-str
+
+        // Ensure path ends in "/"
+        if !last_char.contains(&String::from("/")){
+            sanitized_path = sanitized_path + "/";
+        }
+
         let is_empty = Path::new(path).read_dir()?.next().is_none();
-        //println!("{}",is_empty);
-        
-        let mut sanitized_path = String::from(path);    //will we need to add a / to the end of the path? 
-        let length = sanitized_path.len();
-        let last_char = &sanitized_path[length-1..];    //https://stackoverflow.com/questions/48642342/how-to-get-the-last-character-of-a-str
-        //println!("{}",last_char);
-        if !last_char.contains(&String::from("/")){     //if it does not contain a /, it will need to be added to the sanitized path
-            sanitized_path = sanitized_path + "/";
-        }
+
         match is_empty {
-            true => {                                   //no existing key-value mappings
+            // No existing key-value mappings
+            true => { 
                 let new_kvstore = KVStore {
                     size: 0,
                     path: sanitized_path,
@@ -133,17 +129,18 @@
             },
             false => {  
                 let mut counter = 0;
-                for entry in fs::read_dir(path)? {      //grabs all entries in the directory and searches for ".key"
-                    let entry = entry?;                 //counting all the KV pairs in the directory
-                    //let filename = entry.file_name().into_string();   //to initialize a KVStore instance with an existing number of pairs
-                    let pathname = entry.path();            //https://doc.rust-lang.org/std/fs/struct.DirEntry.html#method.path
-                    let filename = pathname.to_str().unwrap();
-                    let file_metadata = metadata(filename).unwrap();    //https://stackoverflow.com/questions/30309100/how-to-check-if-a-given-path-is-a-file-or-directory
-                    if file_metadata.is_dir() {     //beginning of sub directory check for keyvalue pairs
-
-                        for entry in fs::read_dir(filename)? {      
-                            let entry = entry?;                 
-                            let pathname = entry.path();            
+                for dir in fs::read_dir(path)? {
+                    let dir = dir?;
+
+                    let pathname = dir.path();
+                    let dir_name = pathname.to_str().unwrap();
+
+                    // Check if it is a directory
+                    // https://stackoverflow.com/questions/30309100/how-to-check-if-a-given-path-is-a-file-or-directory
+                    if metadata(dir_name).unwrap().is_dir() {
+                        for file in fs::read_dir(dir_name)? {      
+                            let file = file?;                 
+                            let pathname = file.path();            
                             let filename2 = pathname.to_str().unwrap();
                             if filename2.contains(&String::from(".key")) {
                                 counter = counter + 1;       
@@ -151,7 +148,8 @@
                         }
                     }
                 }
-                let new_kvstore = KVStore {             //create instance of KVStore to account for existing and new key value pairs
+                
+                let new_kvstore = KVStore {  
                     size: counter,
                     path: sanitized_path,
                 };
@@ -230,83 +228,34 @@
     {
         let serialize_key = serde_json::to_string(&key).unwrap();
         let hashed_key = digest(&serialize_key);
-        for subdirectory in fs::read_dir(&self.path)? {
-            let subdirectory = subdirectory?;
-            let path_name = subdirectory.path();
-            let subdirectory_path = path_name.to_str().unwrap();        //subdirectory path name should be first 10 sha digits
-            let subdirectory_name = path_name.file_name().unwrap().to_str().unwrap(); //raw filename
-            if subdirectory_name.len() < 10 {                           //technically we should not need this b/c all inserts will be 10 digit sha dirs
-                //println!("{} too small",subdirectory_name);
-                continue;
+
+        let sub_dir = combine_string(&self.path, &hashed_key[0..10]);
+
+        if Path::new(&sub_dir).exists() {
+            let key_file_path = format!("{}{}{}{}", sub_dir, "/", &hashed_key, ".key");
+
+            if Path::new(&key_file_path).exists() {
+                fs::remove_file(key_file_path)?;
+
+                let val_file_path = format!("{}{}{}{}", sub_dir, "/" ,&hashed_key, ".value");
+                
+                let contents = fs::read_to_string(&val_file_path)?;
+                let deserialize_value = serde_json::from_str(&contents)?;
+                println!("removing value {}",val_file_path);
+                fs::remove_file(val_file_path)?;
+
+                if Path::new(&sub_dir).read_dir()?.next().is_none() {
+                    println!("empty directory, deleting {}",sub_dir);
+                    fs::remove_dir_all(sub_dir)?;
+                }
+
+                return Ok(deserialize_value);
+            } else {
+                return Err(Error::new(ErrorKind::NotFound, "No key-value mapping exists with this key."));
             }
-            let subdir_ten_key = &subdirectory_name[0..10];                 //extract first 10 digits of hashed key to compare with subdir names
-            let first_ten_key = &hashed_key[0..10];
-            let file_metadata = metadata(subdirectory_path).unwrap();
-
-            if first_ten_key.eq(subdir_ten_key) {
-                if file_metadata.is_dir() {
-<<<<<<< HEAD
-                    for entry in fs::read_dir(subdirectory_path)?{      //iterating through sub directory
-                        let entry = entry?;                 
-                        let path_name = entry.path();            
-                        let file_name = path_name.file_name().unwrap().to_str().unwrap();
-            
-                        if file_name.eq(&value_file_name){                //grabs deserialized value and removes .value                
-                
-                            for entry1 in fs::read_dir(subdirectory_path)? {    //implied that key must exist bc we found value, so find it
-                                let entry1 = entry1?;
-                                let path_name1 = entry1.path();            
-                                let file_name1 = path_name1.file_name().unwrap().to_str().unwrap();
-                                if file_name1.eq(&key_file_name) {              //remove key            
-                                    let entire_file_path = format!("{}{}{}{}", subdirectory_path, "/" ,&hashed_key, ".key");    
-                                    println!("removing key {}",entire_file_path);
-                                    fs::remove_file(entire_file_path)?;             
-                                }
-                            }
-
-                            let entire_file_path = format!("{}{}{}{}", subdirectory_path, "/" ,&hashed_key, ".value");  //concantenate file's path
-                            let entire_file_path_remove = String::from(&entire_file_path);
-                            let contents = fs::read_to_string(entire_file_path)?;      //reads contents and returns Result<string>, so unwrap;
-                            let deserialize_value = serde_json::from_str(&contents)?;   //deserialize
-                            println!("removing value {}",entire_file_path_remove);
-                            fs::remove_file(entire_file_path_remove)?;                  //remove value
-
-                            //have found key's corresponding value, now check dir if empty
-                            if Path::new(subdirectory_path).read_dir()?.next().is_none().eq(&true){    //empty directory
-                                println!("empty directory, deleting {}",subdirectory_path);
-                                fs::remove_dir_all(subdirectory_path)?;
-                            }
-                            return Ok(deserialize_value);
-                        }
-=======
-                    let key_location = format!("{}{}{}{}", subdirectory_path, "/" ,&hashed_key, ".key");
-                    println!("removing key {}",key_location);
-                    fs::remove_file(key_location)?;    
-
-                    let value_location = format!("{}{}{}{}", subdirectory_path, "/" ,&hashed_key, ".value");
-                    let entire_file_path_remove = String::from(&value_location);
-                    let contents = fs::read_to_string(value_location)?;      //reads contents and returns Result<string>, so unwrap;
-                    let deserialize_value = serde_json::from_str(&contents)?;   //deserialize
-                    println!("removing value {}",entire_file_path_remove);
-                    fs::remove_file(entire_file_path_remove)?;                  //remove value
-                    
-                    if Path::new(subdirectory_path).read_dir()?.next().is_none().eq(&true){    //empty directory
-                        println!("empty directory, deleting {}",subdirectory_path);
-                        fs::remove_dir_all(subdirectory_path)?;
-
->>>>>>> b8cee2b5
-                    }
-                    return Ok(deserialize_value);
-                    
-                    //key did not exist in subdirectory and it can't exist anywhere else
-                    // let custom_error = Error::new(ErrorKind::NotFound, "No key-value mapping exists with this key, failed remove.");
-                    // return Err(custom_error);
-
-                }
-            }
-        }
-        let custom_error = Error::new(ErrorKind::NotFound, "Finished root level directory with no key matches, failed remove.");       //no subdirectories or something wrong with accessing directory
-        Err(custom_error)
+        } else {
+            return Err(Error::new(ErrorKind::NotFound, "No key-value mapping exists with this key."));
+        }
     }
 }
 
