use std::fmt::Debug;
use serde::{Serialize, Deserialize};
use std::path::Path;
use std::fs;
use sha256::digest;
use std::fs::metadata;
use std::io::{Error, ErrorKind};

#[derive(Serialize, Deserialize, Debug)]
/// A struct that represents a key-value store.
pub struct KVStore {
    /// The number of key-value mappings currently stored.
    size: usize,
    /// The location of the file system where key-value mappings are stored.
    path: String,
}

/// A trait that defines the operations that need to be supported.
pub trait Operations {
    /// A function that initializes a KVStore instance.
    ///
    /// If there is no directory at the provided path, this should create it. If there is an error
    /// while creating a directory, this should return an [std::io::Error].
    ///
    /// If there are **no** key-value mappings stored already under the directory, this
    /// should simply create a new KVStore instance that can store and retrieve key-value mappings
    /// using the directory. It should also correctly initialize the size to 0.
    ///
    /// If there **are** existing key-value mappings stored already under the directory, this
    /// should initialize a KVStore instance that is able to store and retrieve existing key-value
    /// mappings as well as new key-value mappings. It should also correctly initialize the size to
    /// the number of existing key-value mappings.
    fn new(path: &str) -> std::io::Result<Self>
    where
        Self: Sized;

    /// A function that returns the number of key-value mappings currently stored.
    fn size(self: &Self) -> usize;

    /// A function that inserts a new key-value mapping.
    ///
    /// If there is **no** key-value mapping stored already with the same key, it should return
    /// `Ok(())` if storing is successfully done.
    ///
    /// If there **is** a key-value mapping stored already with the same key, it should return an
    /// [std::io::Error].
    ///
    /// Make sure you read and understand the assignment document regarding how to store key-value
    /// mappings using files as well as how to structure sub-directories.
    ///
    /// Make sure you understand what the trait bounds mean for K and V.
    ///
    /// Refer to [https://docs.serde.rs/serde/](https://docs.serde.rs/serde/)
    /// and [https://serde.rs](https://serde.rs) for serde.
    fn insert<K, V>(self: &mut Self, key: K, value: V) -> std::io::Result<()>
    where
        K: serde::Serialize + Default + Debug,
        V: serde::Serialize + Default + Debug;

    /// A function that returns a previously-inserted value.
    ///
    /// If there **is** a key-value mapping stored already with the same key, it should return
    /// the value.
    ///
    /// If there is **no** key-value mapping stored already with the same key, it should return
    /// an [std::io::Error].
    ///
    /// Make sure you understand what the trait bounds mean for K and V.
    ///
    /// Refer to [https://docs.serde.rs/serde/](https://docs.serde.rs/serde/)
    /// and [https://serde.rs](https://serde.rs) for serde.
    fn lookup<K, V>(self: &Self, key: K) -> std::io::Result<V>
    where
        K: serde::Serialize + Default + Debug,
        V: serde::de::DeserializeOwned + Default + Debug;
    
    /// A function that removes a previously-inserted key-value mapping.
    ///
    /// If there **is** a key-value mapping stored already with the same key, it should return
    /// the value and delete the key-value mapping from the file system.
    ///
    /// If there is **no** key-value mapping stored already with the same key, it should
    /// return an [std::io::Error].
    ///
    /// If a sub-directory does not contain any key-value files, this should delete the
    /// sub-directory as well.
    ///
    /// Make sure you understand what the trait bounds mean for K and V.
    ///
    /// Refer to [https://docs.serde.rs/serde/](https://docs.serde.rs/serde/)
    /// and [https://serde.rs](https://serde.rs) for serde.
    fn remove<K, V>(self: &mut Self, key: K) -> std::io::Result<V>
    where
        K: serde::Serialize + Default + Debug,
        V: serde::de::DeserializeOwned + Default + Debug;
}

fn create_file_path<'a>(path: &String, hashed_value: &'a str, extension: &'a str) -> String {
    let file_path = match path.as_str() {
        "." => format!("{}{}{}", "/", &hashed_value, extension),
        _ => format!("{}{}{}{}", path, "/", &hashed_value, extension),
    };

    file_path
}

fn combine_string<'a>(first: &'a str, second: &'a str) -> String {
    format!("{}{}", first, second)
}

impl Operations for KVStore {
    fn new(path: &str) -> std::io::Result<Self> {
        //let check_dir = Path::new(path).read_dir()?;    //checks dir existence.
        fs::create_dir_all(&path)?;                 //creates dir at path. if error, returns std error.
        //TODO: should we exclude target from possible directories creation?
        let is_empty = Path::new(path).read_dir()?.next().is_none();
        //println!("{}",is_empty);
        
        let mut sanitized_path = String::from(path);    //will we need to add a / to the end of the path? 
        let length = sanitized_path.len();
        let last_char = &sanitized_path[length-1..];    //https://stackoverflow.com/questions/48642342/how-to-get-the-last-character-of-a-str
        //println!("{}",last_char);
        if !last_char.contains(&String::from("/")){     //if it does not contain a /, it will need to be added to the sanitized path
            sanitized_path = sanitized_path + "/";
        }
        match is_empty {
            true => {                                   //no existing key-value mappings
                let new_kvstore = KVStore {
                    size: 0,
                    path: sanitized_path,
                };
                Ok(new_kvstore)
            },
            false => {  
                let mut counter = 0;
                for entry in fs::read_dir(path)? {      //grabs all entries in the directory and searches for ".key"
                    let entry = entry?;                 //counting all the KV pairs in the directory
                    //let filename = entry.file_name().into_string();   //to initialize a KVStore instance with an existing number of pairs
                    let pathname = entry.path();            //https://doc.rust-lang.org/std/fs/struct.DirEntry.html#method.path
                    let filename = pathname.to_str().unwrap();
                    let file_metadata = metadata(filename).unwrap();    //https://stackoverflow.com/questions/30309100/how-to-check-if-a-given-path-is-a-file-or-directory
                    if file_metadata.is_dir() {     //beginning of sub directory check for keyvalue pairs

                        for entry in fs::read_dir(filename)? {      
                            let entry = entry?;                 
                            let pathname = entry.path();            
                            let filename2 = pathname.to_str().unwrap();
                            if filename2.contains(&String::from(".key")) {
                                counter = counter + 1;       
                            }
                        }
                    }
                    println!("{}",filename);
                }
                println!("{} is the counter",counter);
                let new_kvstore = KVStore {             //create instance of KVStore to account for existing and new key value pairs
                    size: counter,
                    path: sanitized_path,
                };
                Ok(new_kvstore)
            }
        }
        
    }

    fn size(self: &Self) -> usize {
        self.size
    }

    fn insert<K, V>(self: &mut Self, key: K, value: V) -> std::io::Result<()>
    where
        K: serde::Serialize + Default + Debug,
        V: serde::Serialize + Default + Debug,
    {        
        let serialize_key = serde_json::to_string(&key).unwrap();
        let serialize_value = serde_json::to_string(&value).unwrap();
        let hashed_key = digest(&serialize_key);
        let key_file_name = combine_string(&hashed_key, ".key");
        let first_ten_key = &hashed_key[0..10];
        let desired_subdirectory_path = combine_string(&self.path, &first_ten_key);

        let mut directory_exists = false;
        for subdirectory_entry in fs::read_dir(&self.path)? {      
            let subdirectory_entry = subdirectory_entry?;                 
            let path_name = subdirectory_entry.path();
            let subdirectory_path = path_name.to_str().unwrap();
            let subdirectory_name = path_name.file_name().unwrap().to_str().unwrap();
            
            if subdirectory_name.len() == 10 {
                let subdir_ten_key = &subdirectory_name[0..10];
                let file_metadata = metadata(subdirectory_path).unwrap(); 
                            
                if first_ten_key.eq(subdir_ten_key) {
                    if file_metadata.is_dir() {
                        for entry in fs::read_dir(subdirectory_path)? {      
                            let entry = entry?;                 
                            let path_name = entry.path();            
                            let file_name = path_name.file_name().unwrap().to_str().unwrap();
                            
                            if file_name.eq(&key_file_name) {
                                let custom_error = Error::new(ErrorKind::AlreadyExists, "There is a key-value mapping stored already with the same key.");
                                return Err(custom_error);
                            } 
                        }
                    }
                    directory_exists = true;
                    break;
                }
            }
        }
        if !directory_exists {
            fs::create_dir(&desired_subdirectory_path)?;
        }
        let key_file_path = create_file_path(&desired_subdirectory_path, &hashed_key, ".key");
        let value_file_path = create_file_path(&desired_subdirectory_path, &hashed_key, ".value");
        fs::write(&key_file_path, serialize_key).expect("Unable to write file");
        fs::write(&value_file_path, serialize_value).expect("Unable to write file");  

        Ok(())
    }

    fn lookup<K, V>(self: &Self, key: K) -> std::io::Result<V>
    where
        K: serde::Serialize + Default + Debug,
        V: serde::de::DeserializeOwned + Default + Debug
    {
        //serde_json K, SHA256 K, access directory through self.path, search through directories.
        //if found, take value, deserialize and return it in a result.
        //if for loop ends in root level, that means lookup failed, return std error
        let serialize_key = serde_json::to_string(&key).unwrap();
        let hashed_key = digest(&serialize_key);
        let key_file_name = combine_string(&hashed_key, ".key");
        let value_file_name = combine_string(&hashed_key, ".value");
        for subdirectory in fs::read_dir(&self.path)? {
            let subdirectory = subdirectory?;
            let path_name = subdirectory.path();
            let subdirectory_path = path_name.to_str().unwrap();        //subdirectory path name should be first 10 sha digits
            let subdirectory_name = path_name.file_name().unwrap().to_str().unwrap(); //raw filename
            if subdirectory_name.len() < 10 {
                //println!("{} too small",subdirectory_name);
                continue;
            }
            let subdir_ten_key = &subdirectory_name[0..10];                 //extract first 10 digits of hashed key to compare with subdir names
            let first_ten_key = &hashed_key[0..10];
            let file_metadata = metadata(subdirectory_path).unwrap();

            if first_ten_key.eq(subdir_ten_key) {
                if file_metadata.is_dir() {
                    for entry in fs::read_dir(subdirectory_path)?{      //iterating through sub directory
                        let entry = entry?;                 
                        let path_name = entry.path();            
                        let file_name = path_name.file_name().unwrap().to_str().unwrap();

                        if file_name.eq(&value_file_name){                //have found desired key in lookup by finding its corresponding sha256string.value file
                            let entire_file_path = format!("{}{}{}{}", subdirectory_path, "/" ,&hashed_key, ".value");  //concantenate file's path
                            //println!("{}",entire_file_path);
                            let contents = fs::read_to_string(entire_file_path)?;      //returns Result<string>, so unwrap;
                            let deserialize_value = serde_json::from_str(&contents)?;   //deserialize
                            //println!("{:?} is deserial",deserialize_value);
                            return Ok(deserialize_value);
                        }
                    }
                    //key did not exist in subdirectory and it can't exist anywhere else
                    let custom_error = Error::new(ErrorKind::NotFound, "No key-value mapping exists with this key.");
                    return Err(custom_error);

                }
            }
        }
        let custom_error = Error::new(ErrorKind::NotFound, "Finished root level directory with no key matches.");       //no subdirectories or something wrong with accessing directory
        Err(custom_error)   
    }

    fn remove<K, V>(self: &mut Self, key: K) -> std::io::Result<V>
    where
        K: serde::Serialize + Default + Debug,
        V: serde::de::DeserializeOwned + Default + Debug
    {
        let serialize_key = serde_json::to_string(&key).unwrap();
        let hashed_key = digest(&serialize_key);
        for subdirectory in fs::read_dir(&self.path)? {
            let subdirectory = subdirectory?;
            let path_name = subdirectory.path();
            let subdirectory_path = path_name.to_str().unwrap();        //subdirectory path name should be first 10 sha digits
            let subdirectory_name = path_name.file_name().unwrap().to_str().unwrap(); //raw filename
            if subdirectory_name.len() < 10 {                           //technically we should not need this b/c all inserts will be 10 digit sha dirs
                //println!("{} too small",subdirectory_name);
                continue;
            }
            let subdir_ten_key = &subdirectory_name[0..10];                 //extract first 10 digits of hashed key to compare with subdir names
            let first_ten_key = &hashed_key[0..10];
            let file_metadata = metadata(subdirectory_path).unwrap();
            let mut removed_key = false;

            if first_ten_key.eq(subdir_ten_key) {
                if file_metadata.is_dir() {
<<<<<<< HEAD
                    let key_location = format!("{}{}{}{}", subdirectory_path, "/" ,&hashed_key, ".key");
                    println!("removing key {}",key_location);
                    fs::remove_file(key_location)?;    

                    let value_location = format!("{}{}{}{}", subdirectory_path, "/" ,&hashed_key, ".value");
                    let entire_file_path_remove = String::from(&value_location);
                    let contents = fs::read_to_string(value_location)?;      //reads contents and returns Result<string>, so unwrap;
                    let deserialize_value = serde_json::from_str(&contents)?;   //deserialize
                    println!("removing value {}",entire_file_path_remove);
                    fs::remove_file(entire_file_path_remove)?;                  //remove value
                    
                    if Path::new(subdirectory_path).read_dir()?.next().is_none().eq(&true){    //empty directory
                        println!("empty directory, deleting {}",subdirectory_path);
                        fs::remove_dir_all(subdirectory_path)?;
=======
                    for entry in fs::read_dir(subdirectory_path)?{      //iterating through sub directory
                        let entry = entry?;                 
                        let path_name = entry.path();            
                        let file_name = path_name.file_name().unwrap().to_str().unwrap();

                        if file_name.eq(&key_file_name) {              //remove key            
                            let entire_file_path = format!("{}{}{}{}", subdirectory_path, "/", &hashed_key, ".key");    
                            println!("removing key {}",entire_file_path);
                            fs::remove_file(entire_file_path)?;
                            removed_key = true;             
                        }
            
                        if file_name.eq(&value_file_name){                //grabs deserialized value and removes .value                
                            let entire_file_path = format!("{}{}{}{}", subdirectory_path, "/" ,&hashed_key, ".value");  //concantenate file's path
                            let entire_file_path_remove = String::from(&entire_file_path);
                            let contents = fs::read_to_string(entire_file_path)?;      //reads contents and returns Result<string>, so unwrap;
                            let deserialize_value = serde_json::from_str(&contents)?;   //deserialize
                            println!("removing value {}",entire_file_path_remove);
                            fs::remove_file(entire_file_path_remove)?;                  //remove value

                            //have found key's corresponding value, now check dir if empty
                            if Path::new(subdirectory_path).read_dir()?.next().is_none().eq(&true){    //empty directory
                                println!("empty directory, deleting {}",subdirectory_path);
                                fs::remove_dir_all(subdirectory_path)?;
                            }
                            if removed_key {
                                return Ok(deserialize_value);
                            }
                        }
>>>>>>> c7c18719
                    }
                    return Ok(deserialize_value);
                    
                    //key did not exist in subdirectory and it can't exist anywhere else
                    // let custom_error = Error::new(ErrorKind::NotFound, "No key-value mapping exists with this key, failed remove.");
                    // return Err(custom_error);

                }
            }
        }
        let custom_error = Error::new(ErrorKind::NotFound, "Finished root level directory with no key matches, failed remove.");       //no subdirectories or something wrong with accessing directory
        Err(custom_error)   
    }
}<|MERGE_RESOLUTION|>--- conflicted
+++ resolved
@@ -294,7 +294,6 @@
 
             if first_ten_key.eq(subdir_ten_key) {
                 if file_metadata.is_dir() {
-<<<<<<< HEAD
                     let key_location = format!("{}{}{}{}", subdirectory_path, "/" ,&hashed_key, ".key");
                     println!("removing key {}",key_location);
                     fs::remove_file(key_location)?;    
@@ -309,37 +308,7 @@
                     if Path::new(subdirectory_path).read_dir()?.next().is_none().eq(&true){    //empty directory
                         println!("empty directory, deleting {}",subdirectory_path);
                         fs::remove_dir_all(subdirectory_path)?;
-=======
-                    for entry in fs::read_dir(subdirectory_path)?{      //iterating through sub directory
-                        let entry = entry?;                 
-                        let path_name = entry.path();            
-                        let file_name = path_name.file_name().unwrap().to_str().unwrap();
-
-                        if file_name.eq(&key_file_name) {              //remove key            
-                            let entire_file_path = format!("{}{}{}{}", subdirectory_path, "/", &hashed_key, ".key");    
-                            println!("removing key {}",entire_file_path);
-                            fs::remove_file(entire_file_path)?;
-                            removed_key = true;             
-                        }
-            
-                        if file_name.eq(&value_file_name){                //grabs deserialized value and removes .value                
-                            let entire_file_path = format!("{}{}{}{}", subdirectory_path, "/" ,&hashed_key, ".value");  //concantenate file's path
-                            let entire_file_path_remove = String::from(&entire_file_path);
-                            let contents = fs::read_to_string(entire_file_path)?;      //reads contents and returns Result<string>, so unwrap;
-                            let deserialize_value = serde_json::from_str(&contents)?;   //deserialize
-                            println!("removing value {}",entire_file_path_remove);
-                            fs::remove_file(entire_file_path_remove)?;                  //remove value
-
-                            //have found key's corresponding value, now check dir if empty
-                            if Path::new(subdirectory_path).read_dir()?.next().is_none().eq(&true){    //empty directory
-                                println!("empty directory, deleting {}",subdirectory_path);
-                                fs::remove_dir_all(subdirectory_path)?;
-                            }
-                            if removed_key {
-                                return Ok(deserialize_value);
-                            }
-                        }
->>>>>>> c7c18719
+
                     }
                     return Ok(deserialize_value);
                     
